<<<<<<< HEAD
extern crate binomial;
use binomial::BinomialHeap;

use std::env;
=======
use std::cmp::Ordering;
use std::collections::VecDeque;
use std::env;

#[derive(Clone,Debug)]
pub struct BinomialHeap {
    heads: VecDeque<Node>,
}

#[derive(Clone,Debug)]
struct NodeData {
    rank: u16,
    value: i32,
    nodes: VecDeque<Node>,
}

type Node = Box<NodeData>;

fn combine(mut h1: Node, h2: Node) -> Node {
    if h1.value <= h2.value {
        h1.rank += 1;
        h1.nodes.push_back(h2);
        h1
    } else {
        combine(h2, h1)
    }
}

// Destructively merges `a` and `b` into a new `VecDeque`.
fn merge_nodes(a: &mut VecDeque<Node>, b: &mut VecDeque<Node>) -> VecDeque<Node> {
    let mut result = VecDeque::new();
    loop {
        match (a.pop_back(), b.pop_back()) {
            (None, None) => return result,
            (Some(h1), None) => result.push_back(h1),
            (None, Some(h2)) => result.push_back(h2),
            (Some(h1), Some(h2)) =>
                match h1.rank.cmp(&h2.rank) {
                    Ordering::Equal => {
                        println!["node ranks are equal"];
                        let merged = combine(h1, h2);
                        let r = merged.rank;
                        if r != a.back().map(|n| n.rank).unwrap_or(0) {
                            if r != b.back().map(|n| n.rank).unwrap_or(0) {
                                let mut recur = merge_nodes(a, b);
                                loop {
                                    match recur.pop_back() {
                                        None => break,
                                        Some(x) => result.push_back(x),
                                    }
                                }
                                result.push_back(merged);
                            } else {
                                a.push_back(merged);
                                let mut recur = merge_nodes(a, b);
                                loop {
                                    match recur.pop_back() {
                                        None => break,
                                        Some(x) => result.push_back(x),
                                    }
                                }
                            }
                        } else {
                            if r != b.back().map(|n| n.rank).unwrap_or(0) {
                                b.push_back(merged);
                                let mut recur = merge_nodes(a, b);
                                loop {
                                    match recur.pop_back() {
                                        None => break,
                                        Some(x) => result.push_back(x),
                                    }
                                }
                            } else {
                                let mut recur = merge_nodes(a, b);
                                loop {
                                    match recur.pop_back() {
                                        None => break,
                                        Some(x) => result.push_back(x),
                                    }
                                }
                                result.push_back(merged);
                            }
                        }
                    },
                    Ordering::Less => {
                        b.push_back(h2);
                        let mut recur = merge_nodes(a, b);
                        loop {
                            match recur.pop_back() {
                                None => break,
                                Some(x) => result.push_back(x),
                            }
                        }
                        result.push_back(h1);
                    },
                    Ordering::Greater => {
                        a.push_back(h1);
                        let mut recur = merge_nodes(b, a);
                        loop {
                            match recur.pop_back() {
                                None => break,
                                Some(x) => result.push_back(x),
                            }
                        }
                        result.push_back(h2);
                    },
                },
        }
    }    
}

impl BinomialHeap {
    fn new() -> Self {
        BinomialHeap { heads: VecDeque::new() }
    }

    pub fn push(&mut self, value: i32) {
        let mut v = VecDeque::new();
        v.push_back(Box::new(NodeData { 
                          rank: 0,            
                          value: value,       
                          nodes: VecDeque::new()
        }));
        self.heads = merge_nodes(
            &mut self.heads,
            &mut v);
    }

    pub fn pop(&mut self) -> Option<i32> {
        if self.heads.is_empty() {
            return None
        }
        let mut min_idx = 0usize;
        for (i, node) in self.heads.iter().enumerate() {
            if node.value < self.heads[min_idx].value {
                min_idx = i;
            }
        }
        let NodeData { value, mut nodes, .. } =
            *self.heads.remove(min_idx).unwrap();

        self.heads = merge_nodes(
          &mut self.heads,
          &mut nodes);
        
        return Some(value)
    }

    pub fn peek(&self) -> Option<i32> {
        self.heads.iter().map(|n| n.value).min()
    }

    pub fn is_empty(&self) -> bool {
        self.heads.is_empty()
    }

    pub fn len(&self) -> usize {
        let mut sz = 0;
        for node in self.heads.iter() {
            match node.rank {
              0 => sz += 1,
              x => sz += 2 << (x - 1),
            }
        }
        return sz
    }

    pub fn merge(&mut self, mut other: BinomialHeap) {
      self.heads = merge_nodes(&mut self.heads, &mut other.heads);
    }
}
>>>>>>> 1bb90949

fn main() {
    // Run like: ./binomial 6 5 4 3 2 1.
    let mut heap = BinomialHeap::new();
    for s in env::args().skip(1) {
        match s.parse::<i32>().ok() {
            Some(i) => {
                println!["pushing: {}", i];
                heap.push(i);
                println!["head: {:?}", heap.peek()];
            },
            None => println!["can't parse arg: {}", s],
        }
    }
    println!["Size: {}", heap.len()];
}<|MERGE_RESOLUTION|>--- conflicted
+++ resolved
@@ -1,181 +1,7 @@
-<<<<<<< HEAD
 extern crate binomial;
+
 use binomial::BinomialHeap;
-
 use std::env;
-=======
-use std::cmp::Ordering;
-use std::collections::VecDeque;
-use std::env;
-
-#[derive(Clone,Debug)]
-pub struct BinomialHeap {
-    heads: VecDeque<Node>,
-}
-
-#[derive(Clone,Debug)]
-struct NodeData {
-    rank: u16,
-    value: i32,
-    nodes: VecDeque<Node>,
-}
-
-type Node = Box<NodeData>;
-
-fn combine(mut h1: Node, h2: Node) -> Node {
-    if h1.value <= h2.value {
-        h1.rank += 1;
-        h1.nodes.push_back(h2);
-        h1
-    } else {
-        combine(h2, h1)
-    }
-}
-
-// Destructively merges `a` and `b` into a new `VecDeque`.
-fn merge_nodes(a: &mut VecDeque<Node>, b: &mut VecDeque<Node>) -> VecDeque<Node> {
-    let mut result = VecDeque::new();
-    loop {
-        match (a.pop_back(), b.pop_back()) {
-            (None, None) => return result,
-            (Some(h1), None) => result.push_back(h1),
-            (None, Some(h2)) => result.push_back(h2),
-            (Some(h1), Some(h2)) =>
-                match h1.rank.cmp(&h2.rank) {
-                    Ordering::Equal => {
-                        println!["node ranks are equal"];
-                        let merged = combine(h1, h2);
-                        let r = merged.rank;
-                        if r != a.back().map(|n| n.rank).unwrap_or(0) {
-                            if r != b.back().map(|n| n.rank).unwrap_or(0) {
-                                let mut recur = merge_nodes(a, b);
-                                loop {
-                                    match recur.pop_back() {
-                                        None => break,
-                                        Some(x) => result.push_back(x),
-                                    }
-                                }
-                                result.push_back(merged);
-                            } else {
-                                a.push_back(merged);
-                                let mut recur = merge_nodes(a, b);
-                                loop {
-                                    match recur.pop_back() {
-                                        None => break,
-                                        Some(x) => result.push_back(x),
-                                    }
-                                }
-                            }
-                        } else {
-                            if r != b.back().map(|n| n.rank).unwrap_or(0) {
-                                b.push_back(merged);
-                                let mut recur = merge_nodes(a, b);
-                                loop {
-                                    match recur.pop_back() {
-                                        None => break,
-                                        Some(x) => result.push_back(x),
-                                    }
-                                }
-                            } else {
-                                let mut recur = merge_nodes(a, b);
-                                loop {
-                                    match recur.pop_back() {
-                                        None => break,
-                                        Some(x) => result.push_back(x),
-                                    }
-                                }
-                                result.push_back(merged);
-                            }
-                        }
-                    },
-                    Ordering::Less => {
-                        b.push_back(h2);
-                        let mut recur = merge_nodes(a, b);
-                        loop {
-                            match recur.pop_back() {
-                                None => break,
-                                Some(x) => result.push_back(x),
-                            }
-                        }
-                        result.push_back(h1);
-                    },
-                    Ordering::Greater => {
-                        a.push_back(h1);
-                        let mut recur = merge_nodes(b, a);
-                        loop {
-                            match recur.pop_back() {
-                                None => break,
-                                Some(x) => result.push_back(x),
-                            }
-                        }
-                        result.push_back(h2);
-                    },
-                },
-        }
-    }    
-}
-
-impl BinomialHeap {
-    fn new() -> Self {
-        BinomialHeap { heads: VecDeque::new() }
-    }
-
-    pub fn push(&mut self, value: i32) {
-        let mut v = VecDeque::new();
-        v.push_back(Box::new(NodeData { 
-                          rank: 0,            
-                          value: value,       
-                          nodes: VecDeque::new()
-        }));
-        self.heads = merge_nodes(
-            &mut self.heads,
-            &mut v);
-    }
-
-    pub fn pop(&mut self) -> Option<i32> {
-        if self.heads.is_empty() {
-            return None
-        }
-        let mut min_idx = 0usize;
-        for (i, node) in self.heads.iter().enumerate() {
-            if node.value < self.heads[min_idx].value {
-                min_idx = i;
-            }
-        }
-        let NodeData { value, mut nodes, .. } =
-            *self.heads.remove(min_idx).unwrap();
-
-        self.heads = merge_nodes(
-          &mut self.heads,
-          &mut nodes);
-        
-        return Some(value)
-    }
-
-    pub fn peek(&self) -> Option<i32> {
-        self.heads.iter().map(|n| n.value).min()
-    }
-
-    pub fn is_empty(&self) -> bool {
-        self.heads.is_empty()
-    }
-
-    pub fn len(&self) -> usize {
-        let mut sz = 0;
-        for node in self.heads.iter() {
-            match node.rank {
-              0 => sz += 1,
-              x => sz += 2 << (x - 1),
-            }
-        }
-        return sz
-    }
-
-    pub fn merge(&mut self, mut other: BinomialHeap) {
-      self.heads = merge_nodes(&mut self.heads, &mut other.heads);
-    }
-}
->>>>>>> 1bb90949
 
 fn main() {
     // Run like: ./binomial 6 5 4 3 2 1.
