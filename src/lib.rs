--- conflicted
+++ resolved
@@ -20,13 +20,8 @@
 
 type Node<T> = Box<NodeData<T>>;
 
-<<<<<<< HEAD
-fn combine(mut h1: Node, h2: Node) -> Node {
+fn combine<T:Ord>(mut h1: Node<T>, h2: Node<T>) -> Node<T> {
     if h1.value >= h2.value {
-=======
-fn combine<T:Ord>(mut h1: Node<T>, h2: Node<T>) -> Node<T> {
-    if h1.value <= h2.value {
->>>>>>> f71e6dc5
         h1.rank += 1;
         h1.nodes.push_back(h2);
         h1
@@ -154,13 +149,8 @@
         return Some(value)
     }
 
-<<<<<<< HEAD
-    pub fn peek(&self) -> Option<i32> {
-        self.heads.iter().map(|n| n.value).max()
-=======
     pub fn peek(&self) -> Option<&T> {
-        self.heads.iter().map(|n| &n.value).min()
->>>>>>> f71e6dc5
+        self.heads.iter().map(|n| &n.value).max()
     }
 
     pub fn is_empty(&self) -> bool {
@@ -178,9 +168,8 @@
         return sz
     }
 
-<<<<<<< HEAD
-    pub fn merge(&mut self, mut other: BinomialHeap) {
-        self.heads = merge_nodes(&mut self.heads, &mut other.heads);
+    pub fn merge(&mut self, mut other: BinomialHeap<T>) {
+      self.heads = merge_nodes(&mut self.heads, &mut other.heads);
     }
 }
 
@@ -194,7 +183,7 @@
 
     #[test]
     fn instantiate_empty_heap() {
-        BinomialHeap::new();
+        BinomialHeap::<usize>::new();
     }
 
     #[test]
@@ -205,7 +194,7 @@
         t.push(23i32);
         assert_eq![t.len(), 1];
         assert![!t.is_empty()];
-        assert_eq![t.peek(), Some(23i32)];
+        assert_eq![t.peek(), Some(&23i32)];
         assert_eq![t.pop(), Some(23i32)];
     }
 
@@ -264,9 +253,5 @@
             }
             assert_eq![heap_sorted, sorted];
         });
-=======
-    pub fn merge(&mut self, mut other: BinomialHeap<T>) {
-      self.heads = merge_nodes(&mut self.heads, &mut other.heads);
->>>>>>> f71e6dc5
     }
 }